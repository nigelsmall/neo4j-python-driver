--- conflicted
+++ resolved
@@ -19,8 +19,4 @@
 # limitations under the License.
 
 
-<<<<<<< HEAD
-version = "1.6.0.dev"
-=======
-version = "1.5.3"
->>>>>>> 7574530c
+version = "1.6.0.dev"